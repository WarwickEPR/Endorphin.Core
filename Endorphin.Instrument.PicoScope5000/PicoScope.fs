// Copyright (c) University of Warwick. All Rights Reserved. Licensed under the Apache License, Version 2.0. See LICENSE.txt in the project root for license information.

namespace Endorphin.Instrument.PicoScope5000

open System
open System.Text
open Microsoft.FSharp.Data.UnitSystems.SI.UnitSymbols
open Parsing
open StatusCodes
open NativeModel
open Endorphin.Core

[<RequireQualifiedAccess>]
/// Functions for performing commands and sending requests to a PicoScope 5000 series device.
module PicoScope =
    
    /// Returns the device serial number.
    let private serialNumber device = device.SerialNumber
    
    /// Returns the device handle used to communicate with the native API.
    let private handle device = device.Handle 
    
    [<AutoOpen>]
    /// Utility functions related to logging.
    module private Logging =
        let private log = log4net.LogManager.GetLogger typeof<PicoScope5000>
        
        /// Checks whether the given status indicates that a command completed successfully
        /// and returns an exception if not.
        let checkStatus = function
            | Ok               -> Choice.succeed ()
            | HasError message -> Choice.fail (Exception message)

        /// Checks whether the give status indicates that q query completed successfully and
        /// returns the given value if so, or an exception otherwise.
        let checkStatusAndReturn value status = choice {
            do! checkStatus status
            return value }

        /// Checks a status code returned by the PicoScope API during initialisation and returns
        /// the device power source if so or an exception otherwise.
        let checkInitialisationStatus = function
            | Ok                            -> Choice.succeed MainsPower
            | PowerSourceStatus powerSource -> Choice.succeed powerSource
            | HasError message              -> Choice.fail (Exception message)
        
        /// Logs a string describing an operation which is about to be performed.
        let logOp = log.Info

        /// Log a warning
        let logWarning = log.Warn

        /// Log a debug message
        let logDebug = log.Debug

        /// Logs a query result which can either indicate success or failure, and in each case
        /// applies the given function to create a log message for the result.
        let logQueryResult successMessageFunc failureMessageFunc input =
            match input with
            | Success result      -> successMessageFunc result      |> log.Debug
            | Failure (exn : exn) -> failureMessageFunc exn.Message |> log.Error
            input

    /// Asynchronously opens a connection to a PicoScope 5000 series with a given serial number.
    /// If the given serial number is null then the first available PicoScope 5000 series will
    /// be connected.
    let openDevice serial =
        // use a CommandRequestAgent for the underlying implementation which will serialise
        // commands to the hardware
        CommandRequestAgent.create (serialNumber >> sprintf "PicoScope %s") (fun () -> async {
            if serial <> null 
            then sprintf "Opening device %s with resolution: %A." serial Resolution_8bit |> logOp
            else sprintf "Opening first available device with resolution: %A." Resolution_8bit |> logOp
            
            // open a connection and get the device handle and power source
            let mutable handle = 0s 
            let powerSourceResult = 
                NativeApi.OpenUnit (&handle, serial, resolutionEnum Resolution_8bit)
                |> checkInitialisationStatus

            match powerSourceResult with
            | Success powerSource -> 
                // get the serial number to be stored with the device identity information and used
                // to log communications with the hardware
                let resultLength = 32s
                let result = new StringBuilder(int resultLength)
                let mutable requiredLength = 0s
                let serialResult =
                    NativeApi.GetUnitInfo(handle, result, resultLength, &requiredLength, DeviceInfoEnum.SerialNumber)
                    |> checkStatusAndReturn (result.ToString())
                    |> logQueryResult
                        (sprintf "Successfully opened device with power source %A: %s." powerSource)
                        (sprintf "Failed to open device: %s.")

                match serialResult with
                | Success serial -> return Choice.succeed { SerialNumber = serial ; Handle = handle }
                | Failure exn    -> return Choice.fail exn
            | Failure exn -> return Choice.fail exn })
        |> Async.map PicoScope5000 // wrap the agent as a PicoScope5000
        
    /// Asynchronously opens a connection to the first available PicoScope 5000 series device.
    let openFirst () = openDevice null

    /// Asynchronously pings a PicoScope 5000 series device.
    let pingDevice (PicoScope5000 picoScope) =
        picoScope |> CommandRequestAgent.performCommand "Ping"
            (fun device -> NativeApi.PingUnit (handle device) |> checkStatus)

    /// Asynchronously closes the connection to a PicoScope 5000 series device.
    let close (PicoScope5000 picoScope) =
        picoScope |> CommandRequestAgent.close
            (fun device -> NativeApi.CloseUnit (handle device) |> checkStatus)

    /// Enumerates the list of connected PicoScope 5000 series devices.
    let enumerateDevices () = async {
        sprintf "Enumerating connected devices." |> logOp
        let mutable count = 0s
        let mutable stringLength = 32s
        let serials = new StringBuilder(int stringLength)
        let status = NativeApi.EnumerateUnits (&count, serials, &stringLength)
        
        let result =
            match status with
            | Found false -> Choice.succeed <| Seq.empty
            | Found true  -> Choice.succeed <| (Seq.ofArray <| serials.ToString().Split [| ',' |])
            | error       -> Choice.fail    <| Exception (statusMessage error)
            |> logQueryResult
                (Seq.length >> sprintf "Found %d connected devices.")
                (sprintf "Failed to enumerate devices: %s.") 
            
        match result with
        | Success s   -> return s
        | Failure exn -> raise exn ; return Unchecked.defaultof<string seq> }
    
    /// Asynchronously sets the front panel LED flash of a PicoScope 5000 series device.
    let setLedFlash (PicoScope5000 picoScope) ledFlash =
        picoScope |> CommandRequestAgent.performCommand (sprintf "Set LED flash: %A" ledFlash)
            (fun device -> NativeApi.FlashLed (handle device, ledFlashCounts ledFlash) |> checkStatus)

    /// Asynchronously set the power source of a PicoScope 5000 series device.
    let setPowerSource (PicoScope5000 picoScope) powerSource =
        picoScope |> CommandRequestAgent.performCommand (sprintf "Set power source: %A" powerSource)
            (fun device -> NativeApi.ChangePowerSource (handle device, powerSourceStatusCode powerSource) |> checkStatus)

    /// Asynchronously queries the current power source of a PicoScope 5000 series device.
    let queryPowerSource (PicoScope5000 picoScope) =
        picoScope |> CommandRequestAgent.performObjectRequest "Query power source"
            (fun device ->
                let response = NativeApi.CurrentPowerSource (handle device)
                match response with
                | PowerSourceStatus powerSource -> Choice.succeed <| powerSource
                | error                         -> Choice.fail    <| Exception (statusMessage error))
                           
    /// Functions related to querying device information.
    module Info =
        
        /// Asynchronously queries the specified device info type for a PicoScope 5000 series
        /// device.
        let private queryDeviceInfo (PicoScope5000 picoScope) deviceInfoEnum =
            picoScope |> CommandRequestAgent.performObjectRequest (sprintf "Query device information: %A" deviceInfoEnum)
                (fun device ->
                    let resultLength = 32s
                    let result = new StringBuilder(int resultLength)
                    let mutable requiredLength = 0s
                    NativeApi.GetUnitInfo(handle device, result, resultLength, &requiredLength, deviceInfoEnum)
                    |> checkStatusAndReturn (result.ToString()))

        /// Asynchronously queries the PicoScope 5000 series driver version.
        let queryDriverVersion picoScope = queryDeviceInfo picoScope DeviceInfoEnum.DriverVersion

        /// Asynchronously queries the PicoScope 5000 series USB version.
        let queryUsbVersion picoScope = queryDeviceInfo picoScope DeviceInfoEnum.UsbVersion
        
        /// Asynchronously queries the PicoScope 5000 series hardware version.
        let queryHardwareVersion picoScope = queryDeviceInfo picoScope DeviceInfoEnum.HardwareVersion
        
        /// Asynchronously queries the PicoScope 5000 series model number.
        let queryModelNumber picoScope = queryDeviceInfo picoScope DeviceInfoEnum.ModelNumber

        /// Asynchronously queries the PicoScope 5000 series serial number.
        let querySerialNumber picoScope = queryDeviceInfo picoScope DeviceInfoEnum.SerialNumber

        /// Asynchronously queries the PicoScope 5000 series calibration date.
        let queryCalibrationDate picoScope = queryDeviceInfo picoScope DeviceInfoEnum.CalibrationDate

        /// Asynchronously queries the PicoScope 5000 series kernel version.
        let queryKernelVersion picoScope = queryDeviceInfo picoScope DeviceInfoEnum.KernelVersion

        /// Asynchronously queries the PicoScope 5000 series digital hardware version.
        let queryDigitalHardwareVersion picoScope = queryDeviceInfo picoScope DeviceInfoEnum.DigitalHardwareVersion

        /// Asynchronously queries the PicoScope 5000 series analogue hardware version.
        let queryAnalogueHardwareVersion picoScope = queryDeviceInfo picoScope DeviceInfoEnum.AnalogueHardwareVersion

        /// Asynchronously queries the PicoScope 5000 series firmware version part 1.
        let queryFirmwareVersion1 picoScope = queryDeviceInfo picoScope DeviceInfoEnum.FirmwareVersion1

        /// Asynchronously queries the PicoScope 5000 series firmware version part 2.
        let queryFirmwareVersion2 picoScope = queryDeviceInfo picoScope DeviceInfoEnum.FirmwareVersion2

    /// Functions related to signal sampling.
    module Sampling =

        /// Asynchronously sets the vertical resolution for all input channels of a PicoScope 5000
        /// series device. The PicoScope 5000 series uses a variable resolution architecture which
        /// allows it to change the resolution between 8 and 16 bit in exchange for having fewer
        /// channels and/or a lower maximum sampling rate. 
        let setResolution (PicoScope5000 picoScope) resolution =
            picoScope |> CommandRequestAgent.performCommand (sprintf "Set device resolution: %A" resolution)
                (fun device -> NativeApi.SetDeviceResolution(handle device, resolutionEnum resolution) |> checkStatus)

        /// Asynchronously queries the current vertical resolution of a PicoScope 5000 series device.
        /// The PicoScope 5000 series uses a variable resolution architecture which allows it to
        /// change the resolution between 8 and 16 bit in exchange for having fewer channels and/or
        /// a lower maximum sampling rate. 
        let queryResolution (PicoScope5000 picoScope) =
            picoScope |> CommandRequestAgent.performObjectRequest "Query device resolution"
                (fun device ->
                    let mutable resolution = ResolutionEnum._8bit
                    NativeApi.GetDeviceResolution(handle device, &resolution)
                    |> checkStatusAndReturn (parseResolution resolution))
        
        /// Asynchronously queries the current minimum ADC count value of a PicoScope 5000 series
        /// device. The minimum ADC count depends on the current vertical resolution and corresponds
        /// to a signal at the lower limit of an input channel's voltage range.
        let queryMinimumAdcCount (PicoScope5000 picoScope) =
            picoScope |> CommandRequestAgent.performValueRequest "Query minimum ADC count value"
                (fun device ->
                    let mutable adcCount : AdcCount = 0s
                    NativeApi.MinimumValue(handle device, &adcCount)
                    |> checkStatusAndReturn adcCount)
        
        /// Asynchronously queries the current maximum ADC count value of a PicoScope 5000 series
        /// device. The maximum ADC count depends on the current vertical resolution and corresponds
        /// to a signal at the upper limit of an input channel's voltage range.
        let queryMaximumAdcCount (PicoScope5000 picoScope) =
            picoScope |> CommandRequestAgent.performValueRequest "Query maximum ADC count value."
                (fun device ->
                    let mutable adcCount : AdcCount = 0s
                    NativeApi.MaximumValue(handle device, &adcCount)
                    |> checkStatusAndReturn adcCount)
        
        /// Asynchronously queries the maximum downsampling ratio which can be used on a PicoScope
        /// 5000 series device for the specified number of samples, memory segment and downsampling
        /// mode.
        let queryMaximumDownsamplingRatio (PicoScope5000 picoScope) (unaggregatedSamples : SampleIndex) downsamplingMode (segment : MemorySegment) =
            let description = sprintf "Query maximum downsampling ratio for %A mode, %d samples and %A"
                                downsamplingMode unaggregatedSamples segment

            picoScope |> CommandRequestAgent.performObjectRequest description
                (fun device ->
                    let mutable downsamplingRatio : DownsamplingRatio = 0u
                    NativeApi.GetMaximumDownsamplingRatio(handle device, unaggregatedSamples, &downsamplingRatio, downsamplingModeEnum downsamplingMode, segment)
                    |> checkStatusAndReturn downsamplingRatio)
        
        /// Asynchronously queries the maximum number of memory segments into which the memory can
        /// be segmented on a PicoScope 5000 series device. Memory can be segmented in order to
        /// store multiple acquisition blocks on the device memory before transferring them to the
        /// computer.
        let queryMaximumMemorySegments (PicoScope5000 picoScope) =
            picoScope |> CommandRequestAgent.performObjectRequest "Query maximum number of memory segments"
                (fun device ->
                    let mutable index : MemorySegment = 0u 
                    NativeApi.GetMaximumNumberOfSegments(handle device, &index)
                    |> checkStatusAndReturn index)

        /// Asynchronously queries the sample interval and maximum sample count for the given timebase
        /// on a PicoScope 5000 series device. The timebase depends on the current device resolution.
        let private queryIntervalAndMaxSamples (PicoScope5000 picoScope) (timebase : Timebase) (index : MemorySegment) = 
            let description = sprintf "Query sample interval and maximum sample count for timebase %d and segment index %d"
                                timebase index
            
            picoScope |> CommandRequestAgent.performObjectRequest description
                (fun device ->
                    let mutable interval = 0
                    let mutable maxSamples : SampleCount = 0
                    let nanosec = LanguagePrimitives.Int32WithMeasure<ns>
                    
                    let status = NativeApi.GetTimebase (handle device, timebase, 0, &interval, &maxSamples, index)
                    match status with
                    | StatusCode.TooManySamples -> Choice.succeed None
                    | _                         -> status |> checkStatusAndReturn (Some (Interval_ns (nanosec <| interval), maxSamples))) 

        /// Asynchronously queries the parameters for the specified timebase on a PicoScope 5000 series
        /// device with the current vertical resolution.
        let queryTimebaseParameters picoScope timebase segment =
            async {
                let! resolution = queryResolution picoScope
                let! deviceTimebase = queryIntervalAndMaxSamples picoScope timebase segment
                match deviceTimebase with
                | Some (interval, maxSamples) ->
                    return Some { Timebase       = timebase
                                  Resolution     = resolution
                                  MaximumSamples = maxSamples
                                  SampleInterval = interval }
                | None -> return None }

        /// Find the best matching available timebase for the requested sample interval
        let internal findTimebaseForSampleInterval picoScope segment (interval : Interval) =

            // guess timebase based on documented capabilities
            // some resolutions might not be available, depending on enabled channels so check with the instrument
            let calculatedTimebase = Timebase.timebase interval

            let rec findLongerInterval proposed = async {
                let! response = queryTimebaseParameters picoScope proposed segment
                match response with
                | None -> return! findLongerInterval (proposed+1u)
                | Some param  when (param.SampleInterval < interval) ->
                     return! findLongerInterval (proposed+1u) // exceeds current max samples
                | Some param ->
                     return (proposed,param) }

            let rec findShorterInterval proposed (fastestKnown:TimebaseParameters) = async {
                let! response = queryTimebaseParameters picoScope proposed segment
                match response with
                | None ->
                    return Choice.fail
                           << Exception
                           << sprintf "No matching timebase available. Fastest current available in the current configuration is %O"
                           <| fastestKnown.SampleInterval
                | Some param when (param.SampleInterval <= interval) ->
                    return Choice.succeed param
                | Some param when (proposed > 0u) ->
                    return! findShorterInterval (proposed-1u) param
                | Some param ->  // timebase = 0, no faster timebase available
                    return Choice.fail
                           << Exception
                           << sprintf "No matching timebase available. Fastest available on this device is %O"
                           <| fastestKnown.SampleInterval }

            async {
                let! response = queryTimebaseParameters picoScope calculatedTimebase segment
                match response with
                | Some parameters when (parameters.SampleInterval = interval)
                    ->  logDebug <| sprintf "Found requested timebase %d %A" parameters.Timebase interval
                        return parameters
                | _ -> logDebug <| "Seeking closest available timebase"
                       let! (upper,known) = findLongerInterval calculatedTimebase
                       let! shorter = findShorterInterval upper known
                       return Choice.bindOrRaise shorter }


        /// Asynchronously segments the memory of a PicoScope 5000 series device into the specified
        /// number of segments.
        let segmentMemory (PicoScope5000 picoScope) (numberOfSegments : MemorySegment) =
            picoScope |> CommandRequestAgent.performObjectRequest (sprintf "Segmenting device memory into %d segments." numberOfSegments)
                (fun device ->
                    let mutable samplesPerSegment : SampleCount = 0
                    NativeApi.MemorySegments(handle device, numberOfSegments, &samplesPerSegment)
                    |> checkStatusAndReturn samplesPerSegment)

    /// Functions related to input channel settings.
    module ChannelSettings =

        /// Asynchronously queries the set of available input channels on a PicoScope 5000 series device.
        let queryAvailableChannels picoScope =
            async {
                let! modelNumber = Info.queryModelNumber picoScope
                let! resolution = Sampling.queryResolution picoScope
                let! powerSource = queryPowerSource picoScope
                return Set.intersectMany <|
                        [ Resolution.availableChannels resolution
                          Device.availableChannelsForModel modelNumber
                          PowerSource.availableChannels powerSource ] }

        /// Asyhnchronously queries the available range of analogue voltage offsets for an input channel
        /// for a PicoScope 5000 series device using the specified input voltage range and coupling.
        let queryAvailableAnalogueOffsetRange (PicoScope5000 picoScope) range coupling =
            let description = sprintf "Query available analogue offset range for input range %A with %A coupling" range coupling
            picoScope |> CommandRequestAgent.performObjectRequest description
                (fun device ->
                    let mutable maxOffset = 0.0f
                    let mutable minOffset = 0.0f
                    let volts = LanguagePrimitives.Float32WithMeasure<V>
                    NativeApi.GetAnalogueOffset(handle device, rangeEnum range, couplingEnum coupling, &maxOffset, &minOffset)
                    |> checkStatusAndReturn (volts maxOffset, volts minOffset))

        /// Asynchronously queries the set of avaiable channels available input channel voltage ranges
        /// for the specified input channel on a PicoScope 5000 series device.
        let queryAvailableChannelRanges (PicoScope5000 picoScope) inputChannel =
            let description = sprintf "Query available input ranges for channel %A" inputChannel
            picoScope |> CommandRequestAgent.performObjectRequest description
                (fun device ->
                    let mutable rangesLength = 12
                    let ranges = Array.zeroCreate rangesLength
                    NativeApi.GetChannelInformation(handle device, ChannelInfoEnum.VoltageOffsetRanges, 0, ranges, &rangesLength, inputChannelEnum inputChannel)
                    |> checkStatusAndReturn (ranges |> Array.toSeq |> Seq.map parseRange |> Seq.take rangesLength |> Set.ofSeq))

        /// Asynchronously sets the bandwidth filter for the specified input channel on a PicoScope 5000
        /// series device.
        let private setBandwidthFilter (PicoScope5000 picoScope) inputChannel bandwidthLimit =
            let description = sprintf "Set bandwidth %A to channel %A" inputChannel bandwidthLimit
            picoScope |> CommandRequestAgent.performCommand description 
                (fun device ->
                    NativeApi.SetBandwidthFilter(handle device, inputChannelEnum inputChannel, bandwidthLimitEnum bandwidthLimit)
                    |> checkStatus)
         
        /// Asynchronously sets the input settings for the specified input channel on a PicoScope 5000
        /// series device.
        let private setChannelInputSettings (PicoScope5000 picoScope) inputChannel inputSettings =
            let description = sprintf "Enable channel %A and setting input settings: %A" inputChannel inputSettings
            picoScope |> CommandRequestAgent.performCommand description
                (fun device ->
                    let coupling  = couplingEnum inputSettings.Coupling
                    let range     = rangeEnum inputSettings.Range
                    let offset    = float32 inputSettings.AnalogueOffset
                    NativeApi.SetChannel(handle device, inputChannelEnum inputChannel, 1s, coupling, range, offset) 
                    |> checkStatus)

        /// Asynchronously enables the specified input channel with the given input settings on a PicoScope
        /// 5000 series device.
        let private setChannelEnabled picoScope inputChannel inputSettings =
            async {
                do! setChannelInputSettings picoScope inputChannel inputSettings
                do! setBandwidthFilter picoScope inputChannel inputSettings.BandwidthLimit }
        
        /// Asynchronously disables the specified input channel on a PicoScope 5000 series device.
        let private setChannelDisabled (PicoScope5000 picoScope) inputChannel =
            picoScope |> CommandRequestAgent.performCommand (sprintf "Disable channel %A" inputChannel)
                (fun device ->
                    NativeApi.SetChannel(handle device, inputChannelEnum inputChannel, 0s, CouplingEnum.DC, RangeEnum._10V, 0.0f) 
                    |> checkStatus)

        /// Asynchronously sets the settings for the specified input channel on a PicoScope 5000 series
        /// device.
        let private setChannelSettings picoScope inputChannel channelSettings =
            match channelSettings with
            | EnabledChannel inputSettings -> setChannelEnabled  picoScope inputChannel inputSettings
            | DisabledChannel              -> setChannelDisabled picoScope inputChannel

        /// Asynchronously sets up all input channels on a PicoScope 5000 series device with the given
        /// acquisition input settings.
        let setAcquisitionInputChannels picoScope acquisitionInputs =
            async {
                let requiredChannels   = Map.keys acquisitionInputs.InputSettings
                let! availableChannels = queryAvailableChannels picoScope
                if not (Set.isSubset requiredChannels availableChannels) then
                    failwith "The specified acquisition inputs require input channels which are not available on the current device." 
                for channel in availableChannels do
                    do! Inputs.settingsForChannel channel acquisitionInputs
                        |> setChannelSettings picoScope channel }

    /// Functions related to acquisition triggering.
    module Triggering = 

        /// Asynchronously sets a PicoScope 5000 series device to trigger automatically after the specified
        /// delay.
        let private setAutoTrigger (PicoScope5000 picoScope) (AutoTriggerDelay_ms delay) =
            let description = sprintf "Set auto-trigger with delay: %d ms" (int16 delay)
            picoScope |> CommandRequestAgent.performCommand description (fun device -> 
                NativeApi.SetSimpleTrigger(handle device, 0s, ChannelEnum.A, 0s, ThresholdDirectionEnum.None, 0u, int16 delay)
                |> checkStatus)

        /// Asynchronously sets up a simple trigger on a PicoScope 5000 series device which triggers
        /// acquisition at a voltage threshold crossing on an trigger channel or, optionally, also
        /// automatically after a delay.
        let private setSimpleTrigger (PicoScope5000 picoScope) simpleTriggerSettings =
            let description = sprintf "Set simple trigger settings: %A" simpleTriggerSettings
            picoScope |> CommandRequestAgent.performCommand description
                (fun device ->
                    let channel = triggerChannelEnum simpleTriggerSettings.TriggerChannel
                    let threshold                 = simpleTriggerSettings.AdcThreshold
                    let thresholdDirection        = levelThresholdEnum simpleTriggerSettings.ThresholdDirection
                    let startSample : SampleIndex = simpleTriggerSettings.StartSample
                    let delay = autoTriggerDelayIntInMilliseconds simpleTriggerSettings.AutoTrigger
                    NativeApi.SetSimpleTrigger(handle device, 1s, channel, threshold, thresholdDirection, startSample, delay)
                    |> checkStatus)

        /// Asynchronously sets the trigger settings for a PicoScope 5000 series device.
        let setTriggerSettings picoScope triggerSettings =
            match triggerSettings with
            | SimpleTrigger simpleTriggerSettings -> setSimpleTrigger picoScope simpleTriggerSettings
            | AutoTrigger delay                   -> setAutoTrigger   picoScope delay

        /// Asynchronously queries the trigger and pulse width qualifier mode status for a PicoScope 5000
        /// series device.
        let queryTriggerStatus (PicoScope5000 picoScope) =
            picoScope |> CommandRequestAgent.performObjectRequest "Query trigger status"
                (fun device ->
                    let mutable triggerEnabled = 0s
                    let mutable pwqEnabled = 0s
                    NativeApi.IsTriggerOrPulseWidthQualifierEnabled(handle device, &triggerEnabled, &pwqEnabled)
                    |> checkStatusAndReturn
                        { TriggerState = parseToggleState triggerEnabled ; PulseWidthQualifierState = parseToggleState pwqEnabled })

    /// Functions related to setting up data buffers for an acquisition.
    module internal DataBuffers =
        
        /// Asynchronously sets a data buffer to a PicoScope 5000 series device which will be used to
        /// transfer samples from the device memory to the computer.
        let setDataBuffer (PicoScope5000 picoScope) inputChannel downsamplingMode (index : MemorySegment) acquisitionBuffer =
            let description = sprintf "Set data buffer for channel %A with downsampling mode %A on memory segment %d"
                                inputChannel downsamplingMode index
            
            picoScope |> CommandRequestAgent.performCommand description
                (fun device ->
                    match acquisitionBuffer with
                    | SingleBuffer buffer ->
                        NativeApi.SetDataBuffer(handle device, inputChannelEnum inputChannel, buffer, buffer.Length, index, downsamplingModeEnum downsamplingMode)
                        |> checkStatus
                    | BufferPair (bufferMax, bufferMin) ->
                        NativeApi.SetDataBuffers(handle device, inputChannelEnum inputChannel, bufferMax, bufferMin, bufferMax.Length, index,    
                            downsamplingModeEnum downsamplingMode)
                        |> checkStatus)

    /// Functions related to acquisition.
    module internal Acquisition =
        
        /// Asynchronously stops a PicoScope 5000 series acquisition currently in progress.
        let stop (PicoScope5000 picoScope) =
            picoScope |> CommandRequestAgent.performCommand "Stop acquisition"
                (fun device -> NativeApi.Stop (handle device) |> checkStatus)

        /// Set number of captures. Must be no more than the number of memory segments
        let setNumberOfCaptures (PicoScope5000 picoScope) count =
            picoScope |> CommandRequestAgent.performCommand "Set number of captures"
                (fun device ->
                    NativeApi.SetNumberOfCaptures (handle device, count)
                    |> checkStatus )

        /// Asynchronously queries the number of captures stored in the PicoScope 3000 series device memory
        /// after a rapid block acquisition has been stopped.
        let queryNumberOfCaptures (PicoScope5000 picoScope) =
            picoScope |> CommandRequestAgent.performObjectRequest "Query number of captures"
                (fun device ->
                    let mutable index : MemorySegment = 0u
                    NativeApi.GetNumberOfCaptures(handle device, &index)
                    |> checkStatusAndReturn index)

        /// Asynchronously queries the number of process captures in the PicoScope 3000 series device memory
        /// after a rapid block acquisition has been stopped.
        let queryNumberOfProcessedCaptures (PicoScope5000 picoScope) =
            picoScope |> CommandRequestAgent.performObjectRequest "Query number of processed captures"
                (fun device ->
                    let mutable index : MemorySegment = 0u
                    NativeApi.GetNumberOfProcessedCaptures(handle device, &index)
                    |> checkStatusAndReturn index)
    
        /// Returns the set of input channels which have their voltage overflow flags set in the given
        /// voltage overflow indicator.
        let private voltageOverflowChannels overflowBits =
            // bit shift 1 by the required number of bits for each channel and apply a bitwise AND
            // operation with the given value
            [ ChannelEnum.A ; ChannelEnum.B ; ChannelEnum.C ; ChannelEnum.D ]
            |> List.filter (fun channel -> ((1 <<< int channel) &&& (int overflowBits)) <> 0) 
            |> List.map parseInputChannel
            |> Set.ofList

        /// Asynchronously polls a PicoScope 5000 series device for the latest streaming values during a
        /// streaming acquisition. If values are available, the provided callback function will be called,
        /// indicating the position in the buffer where the values have been written.
        let pollStreamingLatestValues (PicoScope5000 picoScope) callback =
            let picoScopeCallback = // define the callback as required by the PicoScope API
                PicoScopeStreamingReady(fun _ numberOfSamples startIndex overflowBits triggeredAt triggered didAutoStop _ ->
                    // wrap the values in a StreamingValuesReady record and send them to the user callback
                    { ValuesReady = { Capture = 0u
                                      StartIndex = startIndex
                                      NumberOfSamples = numberOfSamples
                                      VoltageOverflows = voltageOverflowChannels overflowBits }
                      TriggerPosition = parseTriggerPosition (triggered <> 0s) (triggeredAt)
                      DidAutoStop = didAutoStop <> 0s } |> callback)
            
            picoScope |> CommandRequestAgent.performObjectRequest "Poll for latest streaming values"
                (fun device ->
                    let response = NativeApi.GetStreamingLatestValues(handle device, picoScopeCallback, System.IntPtr.Zero)
                    match response with
                    | AvailabilityStatus status -> Choice.succeed <| status
                    | error                     -> Choice.fail    <| Exception (statusMessage error))
        
        /// Asynchronously queries the number of samples stored in the PicoScope 5000 series device memory
        /// after a streaming acquisition has been stopped.
        let queryAvailableStreamingValues (PicoScope5000 picoScope) =
            let description = "Query number of available streaming values after acquisition"
            picoScope |> CommandRequestAgent.performObjectRequest description
                (fun device ->
                    let mutable sampleIndex : SampleIndex = 0u
                    NativeApi.NumberOfStreamingValues(handle device, &sampleIndex)
                    |> checkStatusAndReturn sampleIndex)

        /// Asynchronously initiates a streaming acquisition on a PicoScope 5000 series device with the given
        /// streaming parameters. Note that input channel settings, trigger settings and acquisition buffers
        /// must be set up before this point. The device must then be polled for the latest streaming values
        /// during the acquisition.
        let startStreaming (PicoScope5000 picoScope) (streamingParameters:StreamingParameters) =
            let description = sprintf "Start streaming acquisition: %+A" streamingParameters
            picoScope |> CommandRequestAgent.performObjectRequest description
                (fun device ->
                    let (requestedInterval, timeUnit)                     = intervalAndTimeUnitEnum streamingParameters.Acquisition.SampleInterval
                    let (autoStop, preTriggerSamples, postTriggerSamples) = streamStopParameters streamingParameters.StreamStop
                    let (bufferLength)                                    = streamingParameters.Acquisition.BufferLength
                
                    let downsamplingMode =
                        streamingParameters.Acquisition.Inputs.InputSampling
                        |> Set.map (fun sampling -> sampling.DownsamplingMode)
                        |> downsamplingModeEnumForSet

                    let downsamplingRatio = 
                        match streamingParameters.Acquisition.DownsamplingRatio with
                        | Some downsamplingRatio -> downsamplingRatio
                        | None                   -> 1u

                    let mutable hardwareInterval = uint32 requestedInterval
                    NativeApi.RunStreaming(handle device, &hardwareInterval, timeUnit, preTriggerSamples, postTriggerSamples,
<<<<<<< HEAD
                                            autoStop, downsamplingRatio, downsamplingMode, uint32 bufferLength)
                    |> checkStatusAndReturn (parseIntervalWithInterval (int hardwareInterval, timeUnit)))


        let private runBlock' (acquisition : BlockAcquisition) timebase device =
            let mutable timeIndisposed : int = 0
            let parameters = acquisition.Parameters
            let guard = new Async.ContinuationGuard ()

            async {
                let! ct = Async.CancellationToken // get the token for this context

                // On success, continue with a Choice.Success via cont
                // On failure, return with a Choice.Failure via cont
                // On cancellation in this scope, continue via ccont
                // The exception continuation is not used
                // Exactly one continuation function must be called
                let continuations (cont,econt,ccont) =

                    // On cancellation in this scope, just pass control to the cancellation continuation
                    let cancellationCompensation() =
                        if guard.Cancel then
                            OperationCanceledException() |> ccont
                    use reg = ct.Register <| Action cancellationCompensation

                    // Handling the callback. On success or error continue via cont
                    let blockReadyStatus _ status _ =
                        if guard.Finish then
                            checkStatus status |> cont

                    // Set up the callback. On failure continue via cont
                    try
                        NativeApi.RunBlock( handle device,
                                            parameters.PreTriggerSamples,
                                            parameters.PostTriggerSamples,
                                            timebase,
                                            &timeIndisposed,
                                            MemorySegment.zero, // Always use the first memory segment for single acquisitions
                                            PicoScopeBlockReady(blockReadyStatus),
                                            nativeint 0) |> checkStatus |> Choice.bindOrRaise
                    with
                    | exn -> if guard.Finish then Choice.fail exn |> cont

                return! Async.FromContinuations continuations }

        let runBlock (PicoScope5000 picoScope) (acquisition : BlockAcquisition) timebase =
            let description = sprintf "Start block acquisition: %+A" acquisition
            async {
                let parameters = acquisition.Common.Parameters
                return! picoScope |> CommandRequestAgent.performCommandAsync description (runBlock' acquisition timebase)  }
        
        let private downsamplingMode (acq:AcquisitionCommon) =
            acq.Parameters.Inputs.InputSampling
            |> Set.map (fun sampling -> sampling.DownsamplingMode)
            |> downsamplingModeEnumForSet

        let private downsamplingRatio (acq:AcquisitionCommon) = 
            match acq.Parameters.DownsamplingRatio with
            | Some downsamplingRatio -> downsamplingRatio
            | None                   -> 1u




        let getValues' (acquisition : BlockAcquisition) segment startIndex numberOfSamples device =
            let mutable noOfSamples : uint32 = numberOfSamples
            let mutable overflow : int16 = 0s

            NativeApi.GetValues( handle device,
                                 startIndex,
                                 &noOfSamples,
                                 downsamplingRatio acquisition.Common,
                                 downsamplingMode acquisition.Common,
                                 segment,
                                 &overflow )
                |> checkStatusAndReturn { Capture = segment
                                          StartIndex = 0u
                                          NumberOfSamples = int noOfSamples
                                          VoltageOverflows = voltageOverflowChannels overflow }
            
        let getValues (PicoScope5000 picoScope) (acquisition : BlockAcquisition) segment startIndex numberOfSamples =
            let description = sprintf "Get values from %d to %d in segment %d from block acquisition: %+A" startIndex numberOfSamples segment acquisition

            picoScope |> CommandRequestAgent.performObjectRequest description (getValues' acquisition segment startIndex numberOfSamples)


        let getValuesBulk' (acquisition : BlockAcquisition) fromSegment toSegment numberOfSamples device =
            let mutable noOfSamples : uint32 = numberOfSamples
            let numberOfSegments = int toSegment - int fromSegment + 1
            let overflow = Array.create numberOfSegments 0s

            let statusCode = NativeApi.GetValuesBulk( handle device,
                                                      &noOfSamples,
                                                      fromSegment,
                                                      toSegment,
                                                      downsamplingRatio acquisition.Common,
                                                      downsamplingMode acquisition.Common,
                                                      overflow )
            let response = seq {
                    for capture in fromSegment .. toSegment do
                        let index = int capture - int fromSegment
                        let voltageOverflow = voltageOverflowChannels overflow.[index]
                        yield { Capture = capture
                                StartIndex = 0u
                                NumberOfSamples = int noOfSamples
                                VoltageOverflows = voltageOverflow } }

            checkStatusAndReturn response statusCode
            
        let getValuesBulk (PicoScope5000 picoScope) (acquisition : BlockAcquisition) fromSegment toSegment numberOfSamples =
            let description = sprintf "Get values in bulk from segments %d to %d in from block acquisition: %+A" fromSegment toSegment acquisition

            picoScope |> CommandRequestAgent.performObjectRequest description (getValuesBulk' acquisition fromSegment toSegment numberOfSamples)
=======
                                            autoStop, downsamplingRatio, downsamplingMode, bufferLength)
                    |> checkStatusAndReturn (parseIntervalWithInterval (int hardwareInterval, timeUnit)))

    /// Functions related to the built-in signal generator.
    module SignalGenerator =
        open Model.SignalGenerator

        /// Sets a built-in waveform with the specified settings to the function generator.
        let setBuiltInWaveform (PicoScope5000 picoScope) waveform =
            let settings = builtInWaveformSettings waveform
            let description = sprintf "Set built-in waveform to function generator: %A." settings
            picoScope |> CommandRequestAgent.performCommand description
                (fun device ->
                    NativeApi.SetSignalGeneratorBuiltIn(handle device, settings.OutputVoltageSettings.OffsetVoltage,
                        settings.OutputVoltageSettings.PeakToPeakVoltage, settings.Function.WaveformType, settings.FrequencySettings.StartFrequency,
                        settings.FrequencySettings.StopFrequency, settings.FrequencySettings.FrequencyIncrement, settings.FrequencySettings.DwellTime,
                        settings.FrequencySettings.SweepDirection, settings.Function.ExtraFunctions, settings.PlaybackSettings.Shots,
                        settings.PlaybackSettings.Sweeps, settings.TriggerSettings.TriggerType, settings.TriggerSettings.TriggerSource,
                        settings.TriggerSettings.ExternalThreshold)
                    |> checkStatus)
        
        /// Disables the function generator.
        let disable picoScope =
            { Waveform        = DCVoltage 0.0f<V>
              PlaybackMode    = ContinuousPlayback
              TriggerSettings = AutoTrigger }
            |> setBuiltInWaveform picoScope

        /// Invokes the function generator software trigger.
        let invokeSoftwareTrigger (PicoScope5000 picoScope) =
            let description = sprintf "Invoking software trigger."
            picoScope |> CommandRequestAgent.performCommand description
                (fun device -> NativeApi.SignalGeneratorSoftwareControl(handle device, 1s) |> checkStatus)

        /// Sets the function generator software trigger gate state.
        let private setSoftwareGate (PicoScope5000 picoScope) gateHigh =
            let description = sprintf "Setting software gate %s." (if gateHigh then "high" else "low")
            picoScope |> CommandRequestAgent.performCommand description
                (fun device -> NativeApi.SignalGeneratorSoftwareControl(handle device, if gateHigh then 1s else 0s) |> checkStatus)

        /// Sets the function generator software trigger gate state to high.
        let setSoftwareGateHigh picoScope = setSoftwareGate picoScope true

        /// Sets the function generator software trigger gate state to low.
        let setSoftwareGateLow picoScope = setSoftwareGate picoScope false
>>>>>>> a9b21d10
<|MERGE_RESOLUTION|>--- conflicted
+++ resolved
@@ -602,7 +602,6 @@
 
                     let mutable hardwareInterval = uint32 requestedInterval
                     NativeApi.RunStreaming(handle device, &hardwareInterval, timeUnit, preTriggerSamples, postTriggerSamples,
-<<<<<<< HEAD
                                             autoStop, downsamplingRatio, downsamplingMode, uint32 bufferLength)
                     |> checkStatusAndReturn (parseIntervalWithInterval (int hardwareInterval, timeUnit)))
 
@@ -716,9 +715,7 @@
             let description = sprintf "Get values in bulk from segments %d to %d in from block acquisition: %+A" fromSegment toSegment acquisition
 
             picoScope |> CommandRequestAgent.performObjectRequest description (getValuesBulk' acquisition fromSegment toSegment numberOfSamples)
-=======
-                                            autoStop, downsamplingRatio, downsamplingMode, bufferLength)
-                    |> checkStatusAndReturn (parseIntervalWithInterval (int hardwareInterval, timeUnit)))
+
 
     /// Functions related to the built-in signal generator.
     module SignalGenerator =
@@ -761,5 +758,4 @@
         let setSoftwareGateHigh picoScope = setSoftwareGate picoScope true
 
         /// Sets the function generator software trigger gate state to low.
-        let setSoftwareGateLow picoScope = setSoftwareGate picoScope false
->>>>>>> a9b21d10
+        let setSoftwareGateLow picoScope = setSoftwareGate picoScope false