--- conflicted
+++ resolved
@@ -390,7 +390,6 @@
 
             /// Contains information from a driver callback which indicates the location of the latest
             /// streaming acquisition samples in the data buffer.
-<<<<<<< HEAD
             type StreamingValuesReady =
                 internal { ValuesReady      : ValuesReady
                            TriggerPosition  : TriggerPosition
@@ -438,13 +437,6 @@
         // Finding the correct timebase - fastest few are special cases which may have restrictions.
         // The rest of the uint is linear multiple of some small base unit, which differs between models
         // Use one of the GetTimebase calls to check the timebase selected is closest to the one requested
-=======
-            type internal StreamingValuesReady = 
-                { NumberOfSamples  : SampleCount
-                  StartIndex       : SampleIndex
-                  VoltageOverflows : Set<InputChannel>
-                  TriggerPosition  : TriggerPosition
-                  DidAutoStop      : bool }
         
     /// Model types related to the integrated signal generator
     module SignalGenerator =
@@ -507,5 +499,4 @@
         type BuiltInWaveformSettings =
             internal { Waveform        : BuiltInWaveform
                        PlaybackMode    : PlaybackMode
-                       TriggerSettings : SignalGeneratorTriggerSettings }
->>>>>>> a9b21d10
+                       TriggerSettings : SignalGeneratorTriggerSettings }